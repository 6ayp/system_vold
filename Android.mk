LOCAL_PATH:= $(call my-dir)

common_src_files := \
	VolumeManager.cpp \
	CommandListener.cpp \
	VoldCommand.cpp \
	NetlinkManager.cpp \
	NetlinkHandler.cpp \
	Volume.cpp \
	DirectVolume.cpp \
	Process.cpp \
	Ext4.cpp \
	Fat.cpp \
	Loop.cpp \
	Devmapper.cpp \
	ResponseCode.cpp \
	CheckBattery.cpp \
	VoldUtil.c \
	fstrim.c \
	cryptfs.c

common_c_includes := \
	system/extras/ext4_utils \
	system/extras/f2fs_utils \
	external/openssl/include \
<<<<<<< HEAD
	external/stlport/stlport \
	bionic \
	external/scrypt/lib/crypto \
	frameworks/native/include \
	system/security/keystore \
	hardware/libhardware/include/hardware \
	system/security/softkeymaster/include/keymaster

common_shared_libraries := \
	libsysutils \
	libstlport \
	libbinder \
=======
	external/scrypt/lib/crypto

common_shared_libraries := \
	libsysutils \
>>>>>>> 2b2a0bec
	libcutils \
	liblog \
	libdiskconfig \
	libhardware_legacy \
	liblogwrap \
	libext4_utils \
	libf2fs_sparseblock \
	libcrypto \
	libselinux \
	libutils \
	libhardware \
	libsoftkeymaster

common_static_libraries := \
	libfs_mgr \
	libscrypt_static \
	libmincrypt \
	libbatteryservice

include $(CLEAR_VARS)

LOCAL_ADDITIONAL_DEPENDENCIES := $(LOCAL_PATH)/Android.mk
LOCAL_MODULE := libvold
LOCAL_SRC_FILES := $(common_src_files)
LOCAL_C_INCLUDES := $(common_c_includes)
LOCAL_SHARED_LIBRARIES := $(common_shared_libraries)
LOCAL_STATIC_LIBRARIES := $(common_static_libraries)
LOCAL_MODULE_TAGS := eng tests

include external/stlport/libstlport.mk
include $(BUILD_STATIC_LIBRARY)

include $(CLEAR_VARS)

LOCAL_ADDITIONAL_DEPENDENCIES := $(LOCAL_PATH)/Android.mk
LOCAL_MODULE:= vold
LOCAL_SRC_FILES := \
	main.cpp \
	$(common_src_files)

LOCAL_C_INCLUDES := $(common_c_includes)
LOCAL_CFLAGS := -Werror=format
LOCAL_SHARED_LIBRARIES := $(common_shared_libraries)
LOCAL_STATIC_LIBRARIES := $(common_static_libraries)

include external/stlport/libstlport.mk
include $(BUILD_EXECUTABLE)

include $(CLEAR_VARS)

LOCAL_ADDITIONAL_DEPENDENCIES := $(LOCAL_PATH)/Android.mk
LOCAL_SRC_FILES:= vdc.c
LOCAL_MODULE:= vdc
LOCAL_SHARED_LIBRARIES := libcutils

include $(BUILD_EXECUTABLE)<|MERGE_RESOLUTION|>--- conflicted
+++ resolved
@@ -23,9 +23,6 @@
 	system/extras/ext4_utils \
 	system/extras/f2fs_utils \
 	external/openssl/include \
-<<<<<<< HEAD
-	external/stlport/stlport \
-	bionic \
 	external/scrypt/lib/crypto \
 	frameworks/native/include \
 	system/security/keystore \
@@ -34,14 +31,7 @@
 
 common_shared_libraries := \
 	libsysutils \
-	libstlport \
 	libbinder \
-=======
-	external/scrypt/lib/crypto
-
-common_shared_libraries := \
-	libsysutils \
->>>>>>> 2b2a0bec
 	libcutils \
 	liblog \
 	libdiskconfig \
